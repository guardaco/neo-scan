--- conflicted
+++ resolved
@@ -407,7 +407,6 @@
         value: 4.8
       })
 
-<<<<<<< HEAD
     transaction13 = insert(:transaction, %{type: "contract_transaction", net_fee: 0.1})
 
     insert(:vin, %{
@@ -423,12 +422,9 @@
       value: 4.8
     })
 
+    Flush.all()
+
     assert %{entries: entries, page_number: 1, page_size: 15, total_entries: 12, total_pages: 1} =
-=======
-    Flush.all()
-
-    assert %{entries: entries, page_number: 1, page_size: 15, total_entries: 11, total_pages: 1} =
->>>>>>> 2bda9250
              Addresses.get_transaction_abstracts(address_hash, 1)
 
     assert entries == [
