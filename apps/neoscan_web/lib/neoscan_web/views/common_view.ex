--- conflicted
+++ resolved
@@ -1,12 +1,8 @@
 defmodule NeoscanWeb.CommonView do
   alias NeoscanWeb.Explanations
   alias NeoscanWeb.ViewHelper
-<<<<<<< HEAD
   alias Neoscan.Asset
-  alias Neoscan.Vm.Disassembler
-=======
   alias NeoVM.Disassembler
->>>>>>> c8a35a09
 
   def get_transaction_name("contract_transaction"), do: "Contract"
   def get_transaction_name("claim_transaction"), do: "Gas Claim"
