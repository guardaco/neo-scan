defmodule NeoVM.ExecutionEngine do
  import Bitwise
  import NeoVM.Crypto
  alias NeoVM.Crypto
  # An empty array of bytes is pushed onto the stack.
  #  @_PUSH0 0x00
  # b'\x01-b'\x4B The next opcode bytes is data to be pushed onto the stack
  @_PUSHBYTES1 0x01
  @_PUSHBYTES75 0x4B
  #  # The next byte contains the number of bytes to be pushed onto the stack.
  #  @_PUSHDATA1 0x4C
  #  # The next two bytes contain the number of bytes to be pushed onto the stack.
  #  @_PUSHDATA2 0x4D
  #  # The next four bytes contain the number of bytes to be pushed onto the stack.
  #  @_PUSHDATA4 0x4E
  #  # The number -1 is pushed onto the stack.
  #  @_PUSHM1 0x4F
  # The number 1 is pushed onto the stack.
  @_PUSH1 0x51
  # The number 16 is pushed onto the stack.
  @_PUSH16 0x60

  #  #  Flow control
  #  # Does nothing.
  #  @_NOP 0x61
  #  @_JMP 0x62
  #  @_JMPIF 0x63
  #  @_JMPIFNOT 0x64
  #  @_CALL 0x65
  #  @_RET 0x66
  #  @_APPCALL 0x67
  #  @_SYSCALL 0x68
  #  @_TAILCALL 0x69
  #
  #  #  Stack
  #  @_DUPFROMALTSTACK 0x6A
  #  # Puts the input onto the top of the alt stack. Removes it from the main stack.
  #  @_TOALTSTACK 0x6B
  #  # Puts the input onto the top of the main stack. Removes it from the alt stack.
  #  @_FROMALTSTACK 0x6C
  #  @_XDROP 0x6D
  #  @_XSWAP 0x72
  #  @_XTUCK 0x73
  #  # Puts the number of stack items onto the stack.
  #  @_DEPTH 0x74
  #  # Removes the top stack item.
  #  @_DROP 0x75
  #  # Duplicates the top stack item.
  #  @_DUP 0x76
  #  # Removes the second-to-top stack item.
  #  @_NIP 0x77
  #  # Copies the second-to-top stack item to the top.
  #  @_OVER 0x78
  #  # The item n back in the stack is copied to the top.
  #  @_PICK 0x79
  #  # The item n back in the stack is moved to the top.
  #  @_ROLL 0x7A
  #  # The top three items on the stack are rotated to the left.
  #  @_ROT 0x7B
  #  # The top two items on the stack are swapped.
  #  @_SWAP 0x7C
  #  # The item at the top of the stack is copied and inserted before the second-to-top item.
  #  @_TUCK 0x7D
  #
  #  #  Splice
  #  # Concatenates two strings.
  #  @_CAT 0x7E
  #  # Returns a section of a string.
  #  @_SUBSTR 0x7F
  #  # Keeps only characters left of the specified point in a string.
  #  @_LEFT 0x80
  #  # Keeps only characters right of the specified point in a string.
  #  @_RIGHT 0x81
  #  # Returns the length of the input string.
  #  @_SIZE 0x82
  #
  #  Bitwise logic
  # Flips all of the bits in the input.
  @_INVERT 0x83
  # Boolean and between each bit in the inputs.
  @_AND 0x84
  # Boolean or between each bit in the inputs.
  @_OR 0x85
  # Boolean exclusive or between each bit in the inputs.
  @_XOR 0x86
  # Returns 1 if the inputs are exactly equal, 0 otherwise.
  @_EQUAL 0x87
  # @_OP_EQUALVERIFY 0x88, #  Same as OP_EQUAL, but runs OP_VERIFY afterward.
  # @_OP_RESERVED1 0x89, #  Transaction is invalid unless occuring in an unexecuted OP_IF branch
  # @_OP_RESERVED2 0x8A, #  Transaction is invalid unless occuring in an unexecuted OP_IF branch

  #  Arithmetic
  #  Note: Arithmetic inputs are limited to signed 32-bit integers, but may overflow their output.
  # 1 is added to the input.
  @_INC 0x8B
  # 1 is subtracted from the input.
  @_DEC 0x8C
  @_SIGN 0x8D
  # The sign of the input is flipped.
  @_NEGATE 0x8F
  # The input is made positive.
  @_ABS 0x90
  # If the input is 0 or 1, it is flipped. Otherwise the output will be 0.
  @_NOT 0x91
  # Returns 0 if the input is 0. 1 otherwise.
  @_NZ 0x92
  # a is added to b.
  @_ADD 0x93
  # b is subtracted from a.
  @_SUB 0x94
  # a is multiplied by b.
  @_MUL 0x95
  # a is divided by b.
  @_DIV 0x96
  # Returns the remainder after dividing a by b.
  @_MOD 0x97
  # Shifts a left b bits, preserving sign.
  @_SHL 0x98
  # Shifts a right b bits, preserving sign.
  @_SHR 0x99
  # If both a and b are not 0, the output is 1. Otherwise 0.
  @_BOOLAND 0x9A
  # If a or b is not 0, the output is 1. Otherwise 0.
  @_BOOLOR 0x9B
  # Returns 1 if the numbers are equal, 0 otherwise.
  @_NUMEQUAL 0x9C
  # Returns 1 if the numbers are not equal, 0 otherwise.
  @_NUMNOTEQUAL 0x9E
  # Returns 1 if a is less than b, 0 otherwise.
  @_LT 0x9F
  # Returns 1 if a is greater than b, 0 otherwise.
  @_GT 0xA0
  # Returns 1 if a is less than or equal to b, 0 otherwise.
  @_LTE 0xA1
  # Returns 1 if a is greater than or equal to b, 0 otherwise.
  @_GTE 0xA2
  # Returns the smaller of a and b.
  @_MIN 0xA3
  # Returns the larger of a and b.
  @_MAX 0xA4
  # Returns 1 if x is within the specified range (left-inclusive), 0 otherwise.
  @_WITHIN 0xA5
  #
  #  #  Crypto
  #  The input is hashed using RIPEMD-160.
  @_RIPEMD160 0xA6
  #  # The input is hashed using SHA-1.
  @_SHA1 0xA7
  #  # The input is hashed using SHA-256.
  @_SHA256 0xA8
  @_HASH160 0xA9
  @_HASH256 0xAA
  #  @_CHECKSIG 0xAC
  #  @_VERIFY 0xAD
  #  @_CHECKMULTISIG 0xAE
  #
  #  Array
  @_ARRAYSIZE 0xC0
  @_PACK 0xC1
  @_UNPACK 0xC2
  #  @_PICKITEM 0xC3
  #  @_SETITEM 0xC4
  #  # Used as a reference type
  #  @_NEWARRAY 0xC5
  #  # Used as a value type
  #  @_NEWSTRUCT 0xC6
  #  @_NEWMAP 0xC7
  #  @_APPEND 0xC8
  #  @_REVERSE 0xC9
  #  @_REMOVE 0xCA
  #  @_HASKEY 0xCB
  #  @_KEYS 0xCC
  #  @_VALUES 0xCD
  #
  #  # Exceptions
  #  @_THROW 0xF0
  #  @_THROWIFNOT 0xF1

  def execute(binary) do
    execute(binary, %{stack: []})
  end

  def execute(<<>>, state), do: state

  def execute(binary, state) do
    {rest, state} = do_execute(binary, state)
    execute(rest, state)
  end

  def do_execute(<<opcode, value::binary-size(opcode), rest::binary>>, state)
      when opcode >= @_PUSHBYTES1 and opcode <= @_PUSHBYTES75 do
    {rest, %{state | stack: [value | state.stack]}}
  end

  def do_execute(<<opcode, rest::binary>>, state) when opcode >= @_PUSH1 and opcode <= @_PUSH16 do
    {rest, %{state | stack: [opcode - @_PUSH1 + 1 | state.stack]}}
  end

<<<<<<< HEAD
  def do_execute(<<@_SHA256, rest::binary>>, %{stack: [x | stack]} = state) do
    hash = Crypto.sha256(get_binary(x))
    {rest, %{state | stack: [hash | stack]}}
  end

  def do_execute(<<@_SHA1, rest::binary>>, %{stack: [x | stack]} = state) do
    hash = Crypto.sha1(get_binary(x))
    {rest, %{state | stack: [hash | stack]}}
  end

  def do_execute(<<@_RIPEMD160, rest::binary>>, %{stack: [x | stack]} = state) do
    hash = Crypto.ripemd160(get_binary(x))
    {rest, %{state | stack: [hash | stack]}}
  end

  def do_execute(<<@_HASH160, rest::binary>>, %{stack: [x | stack]} = state) do
    hash = Crypto.hash160(get_binary(x))
    {rest, %{state | stack: [hash | stack]}}
  end

  def do_execute(<<@_HASH256, rest::binary>>, %{stack: [x | stack]} = state) do
    hash = Crypto.hash256(get_binary(x))
    {rest, %{state | stack: [hash | stack]}}
  end

  def do_execute(<<@_PACK, rest::binary>>, %{stack: [size | stack]} = state) do
    {list, stack} = Enum.split(stack, size)
    {rest, %{state | stack: [list | stack]}}
  end

=======
>>>>>>> 2df62fc4
  def do_execute(<<opcode, rest::binary>>, %{stack: [x1 | stack]} = state)
      when opcode == @_INVERT or (opcode >= @_INC and opcode <= @_NZ) do
    {rest, %{state | stack: [do_execute_integer_1(opcode, get_integer(x1)) | stack]}}
  end

  def do_execute(<<opcode, rest::binary>>, %{stack: [x2, x1 | stack]} = state)
      when (opcode >= @_ADD and opcode <= @_SHR) or (opcode >= @_NUMEQUAL and opcode <= @_MAX) or
             (opcode >= @_AND and opcode <= @_XOR) do
    {rest,
     %{state | stack: [do_execute_integer_2(opcode, get_integer(x1), get_integer(x2)) | stack]}}
  end

  def do_execute(<<@_WITHIN, rest::binary>>, %{stack: [b, a, x | stack]} = state) do
    {rest,
     %{
       state
       | stack: [get_integer(a) <= get_integer(x) and get_integer(x) < get_integer(b) | stack]
     }}
  end

  def do_execute(<<@_EQUAL, rest::binary>>, %{stack: [b, a | stack]} = state) do
    {rest, %{state | stack: [a == b | stack]}}
  end

  def do_execute(<<@_BOOLAND, rest::binary>>, %{stack: [b, a | stack]} = state) do
    {rest, %{state | stack: [get_boolean(a) and get_boolean(b) | stack]}}
  end

  def do_execute(<<@_BOOLOR, rest::binary>>, %{stack: [b, a | stack]} = state) do
    {rest, %{state | stack: [get_boolean(a) or get_boolean(b) | stack]}}
  end

  def do_execute(<<@_ARRAYSIZE, rest::binary>>, %{stack: [value | stack]} = state)
      when is_binary(value) do
    {rest, %{state | stack: [byte_size(value) | stack]}}
  end

  def do_execute(<<@_ARRAYSIZE, rest::binary>>, %{stack: [value | stack]} = state)
      when is_list(value) or is_map(value) do
    {rest, %{state | stack: [Enum.count(value) | stack]}}
  end

  def do_execute(<<@_PACK, rest::binary>>, %{stack: [size | stack]} = state) do
    {list, stack} = Enum.split(stack, size)
    {rest, %{state | stack: [Enum.reverse(list) | stack]}}
  end

  def do_execute(<<@_UNPACK, rest::binary>>, %{stack: [value | stack]} = state)
      when is_list(value) do
    {rest, %{state | stack: [Enum.count(value) | Enum.reverse(value) ++ stack]}}
  end

  def do_execute_integer_1(@_INVERT, x1), do: ~~~x1
  def do_execute_integer_1(@_INC, x1), do: x1 + 1
  def do_execute_integer_1(@_DEC, x1), do: x1 - 1

  def do_execute_integer_1(@_SIGN, x1) when x1 > 0, do: 1
  def do_execute_integer_1(@_SIGN, 0), do: 0
  def do_execute_integer_1(@_SIGN, _), do: -1

  def do_execute_integer_1(@_NEGATE, x1), do: -x1
  def do_execute_integer_1(@_ABS, x1), do: abs(x1)

  def do_execute_integer_1(@_NOT, 0), do: 1
  def do_execute_integer_1(@_NOT, 1), do: 0
  def do_execute_integer_1(@_NOT, _), do: 0

  def do_execute_integer_1(@_NZ, 0), do: 0
  def do_execute_integer_1(@_NZ, _), do: 1

  def do_execute_integer_2(@_AND, x1, x2), do: band(x1, x2)
  def do_execute_integer_2(@_OR, x1, x2), do: bor(x1, x2)
  def do_execute_integer_2(@_XOR, x1, x2), do: bxor(x1, x2)
  def do_execute_integer_2(@_ADD, x1, x2), do: x1 + x2
  def do_execute_integer_2(@_SUB, x1, x2), do: x1 - x2
  def do_execute_integer_2(@_MUL, x1, x2), do: x1 * x2
  def do_execute_integer_2(@_DIV, x1, x2), do: x1 / x2
  def do_execute_integer_2(@_MOD, x1, x2), do: rem(x1, x2)
  def do_execute_integer_2(@_SHL, x1, x2), do: x1 <<< x2
  def do_execute_integer_2(@_SHR, x1, x2), do: x1 >>> x2
  def do_execute_integer_2(@_NUMEQUAL, x1, x2), do: x1 == x2
  def do_execute_integer_2(@_NUMNOTEQUAL, x1, x2), do: x1 != x2
  def do_execute_integer_2(@_LT, x1, x2), do: x1 < x2
  def do_execute_integer_2(@_GT, x1, x2), do: x1 > x2
  def do_execute_integer_2(@_LTE, x1, x2), do: x1 <= x2
  def do_execute_integer_2(@_GTE, x1, x2), do: x1 >= x2
  def do_execute_integer_2(@_MIN, x1, x2), do: min(x1, x2)
  def do_execute_integer_2(@_MAX, x1, x2), do: max(x1, x2)

  defp get_integer(value) when is_integer(value), do: value

  defp get_integer(value) when is_binary(value) do
    size = byte_size(value) * 8
    <<x::signed-little-integer-size(size)>> = value
    x
  end

  defp get_boolean(value) when is_boolean(value), do: value
  defp get_boolean(0), do: false
  defp get_boolean(value) when is_integer(value), do: true
  defp get_boolean(value) when is_binary(value), do: get_boolean(get_integer(value))
end<|MERGE_RESOLUTION|>--- conflicted
+++ resolved
@@ -196,7 +196,6 @@
     {rest, %{state | stack: [opcode - @_PUSH1 + 1 | state.stack]}}
   end
 
-<<<<<<< HEAD
   def do_execute(<<@_SHA256, rest::binary>>, %{stack: [x | stack]} = state) do
     hash = Crypto.sha256(get_binary(x))
     {rest, %{state | stack: [hash | stack]}}
@@ -227,8 +226,6 @@
     {rest, %{state | stack: [list | stack]}}
   end
 
-=======
->>>>>>> 2df62fc4
   def do_execute(<<opcode, rest::binary>>, %{stack: [x1 | stack]} = state)
       when opcode == @_INVERT or (opcode >= @_INC and opcode <= @_NZ) do
     {rest, %{state | stack: [do_execute_integer_1(opcode, get_integer(x1)) | stack]}}
