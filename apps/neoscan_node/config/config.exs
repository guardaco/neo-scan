--- conflicted
+++ resolved
@@ -27,28 +27,7 @@
     "http://seed2.neo.org:10332",
     "http://seed3.neo.org:10332",
     "http://seed4.neo.org:10332",
-<<<<<<< HEAD
-    "http://seed5.neo.org:10332",
-    "http://seed0.bridgeprotocol.io:10332",
-    "http://seed1.bridgeprotocol.io:10332",
-    "http://seed2.bridgeprotocol.io:10332",
-    "http://seed3.bridgeprotocol.io:10332",
-    "http://seed4.bridgeprotocol.io:10332",
-    "http://seed5.bridgeprotocol.io:10332",
-    "http://seed6.bridgeprotocol.io:10332",
-    "http://seed7.bridgeprotocol.io:10332",
-    "http://seed8.bridgeprotocol.io:10332",
-    "http://seed9.bridgeprotocol.io:10332",
-    "http://seed1.redpulse.com:10332",
-    "http://seed2.redpulse.com:10332",
-    "https://seed1.redpulse.com:10331",
-    "https://seed2.redpulse.com:10331",
-    "http://seed1.o3node.org:10332",
-    "http://seed2.o3node.org:10332",
-    "http://54.66.154.140:10332"
-=======
     "http://seed5.neo.org:10332"
->>>>>>> 5f945d08
   ]
 
 if Mix.env() == :test do
